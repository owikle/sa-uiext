# collectionbuilder-sa_draft

draft of a stand alone style collection.
uses data from [Moscon](https://www.lib.uidaho.edu/digital/moscon/), but not really customized to the collection.
Objects are simply in a folder.
Every object has an image in "thumbs" and "small" named after `objectid`, and an original object item in the root folder named after `filename` column.


## Website generation and deployment steps

<<<<<<< HEAD
### 0. Prerequisites

All of the files in `scripts/` that we use to complete the following steps are executed as a bash shell or ruby script, with some additional software or service dependencies as detailed below:

| name | type | software dependencies | service dependencies |
| --- | --- | --- | --- |
| <pre>generate-derivatives</pre> | bash | ImageMagick 7 (or compatible), Ghostscript 9.52 (or compatible) | |
| <pre>sync-objects</pre> | bash | AWS Command Line Interface | Digital Ocean Space or AWS S3 Bucket |
| <pre>generate-es-index-settings.rb</pre> | ruby | | |
| <pre>create-es-index</pre> | bash | | Elasticsearch |
| <pre>extract-pdf-text</pre> | bash | xpdf | |
| <pre>generate-es-bulk-data.rb</pre> | ruby | |
| <pre>load-es-bulk-data</pre> | bash | Elasticsearch |


#### Install the Required Software Dependencies

##### ImageMagick 7
ImageMagick is used by `generate-derivatives` to create small and thumbnail images from `.jpg` and `.pdf` (with Ghostscript) collection object files.

Download the appropriate executable for your operating system here: https://imagemagick.org/script/download.php

The scripts expect this to be executable via the command `magick`.

Here's an example of installation under Ubuntu:
```
curl https://imagemagick.org/download/binaries/magick -O
chmod +x magick
sudo mv magick /usr/local/bin/
```


##### Ghostscript 9.52
Ghostscript is used behind the scenes by ImageMagick in `generate-derivatives` to create small and thumbnail images from `.pdf` collection object files.

Download the appropriate executable for your operating system here: https://www.ghostscript.com/download/gsdnld.html

The scripts expect this to be executable via the command `gs`.

Here's an example of installation under Ubuntu:
```
curl -L https://github.com/ArtifexSoftware/ghostpdl-downloads/releases/download/gs952/ghostscript-9.52-linux-x86_64.tgz -O
tar xf ghostscript-9.52-linux-x86_64.tgz
sudo mv ghostscript-9.52-linux-x86_64/gs-952-linux-x86_64 /usr/local/bin/gs
rm -rf ghostscript-9.52-linux-x86_64*
```


##### Xpdf 4.02
The `pdftotext` utility in the Xpdf package is used by `extract-pdf-text` to extract text from `.pdf` collection object files.

Download the appropriate executable for your operating system under the "... command line tools" section here: http://www.xpdfreader.com/download.html

The scripts expect this to be executable via the command `pdftotext`.

Here's an example of installation under Ubuntu:
```
curl https://xpdfreader-dl.s3.amazonaws.com/xpdf-tools-linux-4.02.tar.gz -O
tar xf xpdf-tools-linux-4.02.tar.gz
sudo mv xpdf-tools-linux-4.02/bin64/pdftotext /usr/local/bin/
rm -rf xpdf-tools-linux-4.02*
```


##### AWS Command Line Interface
The AWS CLI is used by `sync-objects` to upload objects to a cloud-hosted Digital Ocean Space or AWS S3 Bucket.

Download the appropriate executable for your operating system here: https://aws.amazon.com/cli/

The scripts expect this to be executable via the command `aws`.

Here's an example of installation under Ubuntu:
```
curl "https://awscli.amazonaws.com/awscli-exe-linux-x86_64.zip" -o "awscliv2.zip"
unzip awscliv2.zip
sudo ./aws/install
rm -rf aws awscliv2.zip
```


##### Elasticsearch 7.7.0
Download the appropriate executable for your operating system here: https://www.elastic.co/downloads/elasticsearch

Here's an example of installation under Ubuntu:
```
curl https://artifacts.elastic.co/downloads/elasticsearch/elasticsearch-7.7.0-amd64.deb -O
curl https://artifacts.elastic.co/downloads/elasticsearch/elasticsearch-7.7.0-amd64.deb.sha512 -O
sha512sum -c elasticsearch-7.7.0-amd64.deb.sha512
sudo dpkg -i elasticsearch-7.7.0-amd64.deb
```

###### Configure Elasticsearch
Add the following lines to your `elasticsearch.yml` configuration file:

```
network.host: 0.0.0.0
discovery.type: single-node
http.cors.enabled: true
http.cors.allow-origin: "*"
```

Following the above installation for Ubuntu, `elasticsearch.yml` can be found in the directory `/etc/elasticsearch`


### 1. Create your metadata CSV file and organize your assets into a single directory.

For example, in the directory: `~/collection/objects`


### 2. Use the [generate-derivatives](https://github.com/CollectionBuilder/collectionbuilder-sa_draft/blob/master/scripts/generate-derivatives) script to generate a set of images for each of your assets files.

Usage:
```
generate-derivatives <path-to-your-assets-directory>
```
Example:
```
generate-derivatives ~/collection/objects
```

This script automatically creates `/small` and `/thumbs` subdirectories as necessary within the assets directory, into which it will put the files that it generates.

You can specify several options by prepending them to the command like so:
```
<option>=<value> [<option>=<value>] generate-derivatives <path-to-your-assets-directory>
```

The following options are [defined in the script](https://github.com/CollectionBuilder/collectionbuilder-sa_draft/blob/master/scripts/generate-derivatives#L3-L6) along with their default values:
```
THUMBS_SIZE=${THUMBS_SIZE:-"300x300"}
SMALL_SIZE=${SMALL_SIZE:-"800x800"}
DENSITY=${DENSITY:-"300"}
MISSING=${MISSING:-"true"}
```

For example, to override `DENSITY` and force regeneration of all derivatives, not just those that are `MISSING` (i.e. haven't been generated yet):
```
DENSITY=72 MISSING=false generate-derivatives ~/collection/objects
```


### 3. If using a Digital Ocean Space or AWS S3 Bucket to serve your collection assets, use the [sync-objects](https://github.com/CollectionBuilder/collectionbuilder-sa_draft/blob/master/scripts/sync-objects) script to upload the assets and their derivatives.

Usage:
```
sync-objects <path-to-your-assets-directory> <space-or-bucket-name> [EXTRA "aws s3 sync" ARGS]
```
Here's a [summary of available `aws s3 sync` args](https://docs.aws.amazon.com/cli/latest/reference/s3/sync.html).

#### AWS Command Line Interface Credentials

The `aws-cli` application that this script uses requires that you specify credentials to access the remote resource.

TODO

#### Digital Ocean Space Endpoint

If using a Digital Ocean Space, you also need to specify your Space's ENDPOINT value as a prefix to the script command:

```
ENDPOINT=<endpoint> sync-objects ...
```

To get your endpoint value:

1. Go to https://cloud.digitalocean.com/spaces/
2. Select your space
3. Click on "Settings"
4. Scroll down to the "Endpoint" section and copy that value


### 4. Set your search configuration in `config-search.csv` and use `generate-es-index-settings` and `create-es-index` to create your search index.
=======
### 1. Get Ready
- [create your metadata CSV file](https://collectionbuilder.github.io/docs/metadata.html)
- place your collection objects in the `<repository>/objects` directory


### 2. Set your search configuration in `config-search.csv`
>>>>>>> c7362454

[config-search.csv](https://github.com/CollectionBuilder/collectionbuilder-sa_draft/blob/master/_data/config-search.csv) defines the settings for the fields that you want indexed and displayed in search.

Example (as a table):

|field|index|display|facet|multi-valued|
|---|---|---|---|---|
title|true|true|false|false
date|true|true|false|false
description|true|false|false|false
creator|true|false|true|true
subject|true|false|true|true
location|true|false|true|true
full_text|true|false|false|false


### 3. Generate Derivatives
Use the `generate_derivatives` rake task to generate a set of images for each of your collection files.

Usage:
```
rake generate_derivatives
```

This task automatically creates `/small` and `/thumbs` subdirectories as necessary within the `objects/` directory, into which it will put the files that it generates.

The following configuration options are available:

| option | description |default value |
| --- | --- | --- |
| thumbs_size | the dimensions of the generated thumbnail images | 300x300 |
| small_size | the dimensions of the generated small images | 800x800 |
| density | the pixel density used to generate PDF thumbnails | 300 |
| missing | whether to only generate derivatives that don't already exist | true |

<<<<<<< HEAD
Usage:
```
generate-es-bulk-data <metadata-file-path> <extracted-pdf-text-files-path> <output-file-path>
```
=======
>>>>>>> c7362454

You can configure any or all of these options by specifying them in the rake command like so:
```
rake generate_derivatives[<thumb_size>,<small_size>,<density>,<missing>]
```
Here's an example of overriding all of the option values:
```
rake generate_derivatives[100x100,300x300,70,false]
```
It's also possible to specify individual options that you want to override, leaving the others at their defaults.
For example, if you only wanted to set `density` to `70`, you can do:
```
rake generate_derivatives[,,70]
```

<<<<<<< HEAD
### 6. - N. Do a bunch of other things


### 7. Start the Development Web Server

#### Development Mode
```
jekyll s -H 0.0.0.0 -P 4000 --config=_config.yml
```

#### Production-Preview Mode
```
jekyll s -H 0.0.0.0 -P 4000 --config=_config.yml,_config.production_preview.yml
=======
### 4. Start Elasticsearch

Though this step is platform dependent, you might accomplish this by executing `elasticsearch` in a terminal.


### 5. Generate and load the Elasticsearch data

#### 5.1 Extract PDF Text
Use the `extract_pdf_text` rake task to extract the text from your collection PDFs so that we can perform full-text searches on these documents.

Usage:
```
rake extract_pdf_text 
```

#### 5.2 Generate the Search Index Data File
Use the `generate_es_bulk_data` rake task to generate a file, using the collection metadata and extracted PDF text, that can be used to populate the Elasticsearch index.

Usage:
```
rake generate_es_bulk_data
```

#### 5.3 Generate the Search Index Settings File
Use the `generate_es_index_settings` rake task to create an Elasticsearch index settings file from the configuration in `config-search.csv`.

Usage:
```
rake generate_es_index_settings
```

#### 5.4 Create the Search Index
Use the `create_es_index` rake task to create the Elasticsearch index from the index settings file.

Usage:
```
rake create_es_index
```

#### 5.5 Load Data into the Search Index
Use the `load_es_bulk_data` rake task to load the collection data into the Elasticsearch index.

Usage:
```
rake load_es_bulk_data
```

### 6. Maybe Upload Collection Objects to a Digital Ocean Space
Use the [sync-objects](https://github.com/CollectionBuilder/collectionbuilder-sa_draft/blob/master/scripts/sync-objects) script to upload the assets and their derivatives to your Digital Ocean Space
Usage:
```
sync-objects <path-to-your-assets-directory> [EXTRA "aws s3 sync" ARGS]
```
Here's a [summary of available `aws s3 sync` args](https://docs.aws.amazon.com/cli/latest/reference/s3/sync.html).

This script also requires a couple of configuration values relating to your DO Space, namely the Space name and endpoint host. These can either be specified as environment variables:
```
export DO_ENDPOINT=<endpoint-host>
export DO_SPACE=<space-name>
```
or as prefixes to the script:
```
DO_ENDPOINT=<endpoint-host> DO_SPACE=<space-name> sync-objects ...
>>>>>>> c7362454
```<|MERGE_RESOLUTION|>--- conflicted
+++ resolved
@@ -8,7 +8,6 @@
 
 ## Website generation and deployment steps
 
-<<<<<<< HEAD
 ### 0. Prerequisites
 
 All of the files in `scripts/` that we use to complete the following steps are executed as a bash shell or ruby script, with some additional software or service dependencies as detailed below:
@@ -113,82 +112,12 @@
 Following the above installation for Ubuntu, `elasticsearch.yml` can be found in the directory `/etc/elasticsearch`
 
 
-### 1. Create your metadata CSV file and organize your assets into a single directory.
-
-For example, in the directory: `~/collection/objects`
-
-
-### 2. Use the [generate-derivatives](https://github.com/CollectionBuilder/collectionbuilder-sa_draft/blob/master/scripts/generate-derivatives) script to generate a set of images for each of your assets files.
-
-Usage:
-```
-generate-derivatives <path-to-your-assets-directory>
-```
-Example:
-```
-generate-derivatives ~/collection/objects
-```
-
-This script automatically creates `/small` and `/thumbs` subdirectories as necessary within the assets directory, into which it will put the files that it generates.
-
-You can specify several options by prepending them to the command like so:
-```
-<option>=<value> [<option>=<value>] generate-derivatives <path-to-your-assets-directory>
-```
-
-The following options are [defined in the script](https://github.com/CollectionBuilder/collectionbuilder-sa_draft/blob/master/scripts/generate-derivatives#L3-L6) along with their default values:
-```
-THUMBS_SIZE=${THUMBS_SIZE:-"300x300"}
-SMALL_SIZE=${SMALL_SIZE:-"800x800"}
-DENSITY=${DENSITY:-"300"}
-MISSING=${MISSING:-"true"}
-```
-
-For example, to override `DENSITY` and force regeneration of all derivatives, not just those that are `MISSING` (i.e. haven't been generated yet):
-```
-DENSITY=72 MISSING=false generate-derivatives ~/collection/objects
-```
-
-
-### 3. If using a Digital Ocean Space or AWS S3 Bucket to serve your collection assets, use the [sync-objects](https://github.com/CollectionBuilder/collectionbuilder-sa_draft/blob/master/scripts/sync-objects) script to upload the assets and their derivatives.
-
-Usage:
-```
-sync-objects <path-to-your-assets-directory> <space-or-bucket-name> [EXTRA "aws s3 sync" ARGS]
-```
-Here's a [summary of available `aws s3 sync` args](https://docs.aws.amazon.com/cli/latest/reference/s3/sync.html).
-
-#### AWS Command Line Interface Credentials
-
-The `aws-cli` application that this script uses requires that you specify credentials to access the remote resource.
-
-TODO
-
-#### Digital Ocean Space Endpoint
-
-If using a Digital Ocean Space, you also need to specify your Space's ENDPOINT value as a prefix to the script command:
-
-```
-ENDPOINT=<endpoint> sync-objects ...
-```
-
-To get your endpoint value:
-
-1. Go to https://cloud.digitalocean.com/spaces/
-2. Select your space
-3. Click on "Settings"
-4. Scroll down to the "Endpoint" section and copy that value
-
-
-### 4. Set your search configuration in `config-search.csv` and use `generate-es-index-settings` and `create-es-index` to create your search index.
-=======
 ### 1. Get Ready
 - [create your metadata CSV file](https://collectionbuilder.github.io/docs/metadata.html)
 - place your collection objects in the `<repository>/objects` directory
 
 
 ### 2. Set your search configuration in `config-search.csv`
->>>>>>> c7362454
 
 [config-search.csv](https://github.com/CollectionBuilder/collectionbuilder-sa_draft/blob/master/_data/config-search.csv) defines the settings for the fields that you want indexed and displayed in search.
 
@@ -224,14 +153,6 @@
 | density | the pixel density used to generate PDF thumbnails | 300 |
 | missing | whether to only generate derivatives that don't already exist | true |
 
-<<<<<<< HEAD
-Usage:
-```
-generate-es-bulk-data <metadata-file-path> <extracted-pdf-text-files-path> <output-file-path>
-```
-=======
->>>>>>> c7362454
-
 You can configure any or all of these options by specifying them in the rake command like so:
 ```
 rake generate_derivatives[<thumb_size>,<small_size>,<density>,<missing>]
@@ -246,21 +167,6 @@
 rake generate_derivatives[,,70]
 ```
 
-<<<<<<< HEAD
-### 6. - N. Do a bunch of other things
-
-
-### 7. Start the Development Web Server
-
-#### Development Mode
-```
-jekyll s -H 0.0.0.0 -P 4000 --config=_config.yml
-```
-
-#### Production-Preview Mode
-```
-jekyll s -H 0.0.0.0 -P 4000 --config=_config.yml,_config.production_preview.yml
-=======
 ### 4. Start Elasticsearch
 
 Though this step is platform dependent, you might accomplish this by executing `elasticsearch` in a terminal.
@@ -273,7 +179,7 @@
 
 Usage:
 ```
-rake extract_pdf_text 
+rake extract_pdf_text
 ```
 
 #### 5.2 Generate the Search Index Data File
@@ -324,5 +230,4 @@
 or as prefixes to the script:
 ```
 DO_ENDPOINT=<endpoint-host> DO_SPACE=<space-name> sync-objects ...
->>>>>>> c7362454
 ```